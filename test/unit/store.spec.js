--- conflicted
+++ resolved
@@ -1,11 +1,6 @@
-<<<<<<< HEAD
 import { nextTick } from 'vue'
 import { mount } from './support/helpers'
-import Vuex from '../../src/index'
-=======
-import Vue from 'vue'
-import Vuex from '@/index'
->>>>>>> ce0c88a8
+import Vuex from '@/src/index'
 
 const TEST = 'TEST'
 const isSSR = process.env.VUE_ENV === 'server'
@@ -367,36 +362,6 @@
 
   // store.watch should only be asserted in non-SSR environment
   if (!isSSR) {
-<<<<<<< HEAD
-    // TODO: This is working but can't make the test to pass because it throws;
-    // [Vue warn]: Unhandled error during execution of watcher callback
-    //
-    // it('strict mode: warn mutations outside of handlers', () => {
-    //   const store = new Vuex.Store({
-    //     state: {
-    //       a: 1
-    //     },
-    //     strict: true
-    //   })
-    //   expect(() => { store.state.a++ }).toThrow()
-    // })
-=======
-    it('strict mode: warn mutations outside of handlers', () => {
-      const spy = jest.spyOn(console, 'error').mockImplementation()
-
-      const store = new Vuex.Store({
-        state: {
-          a: 1
-        },
-        strict: true
-      })
-      Vue.config.silent = true
-      store.state.a++
-      expect(spy).toHaveBeenCalled()
-      Vue.config.silent = false
-    })
->>>>>>> ce0c88a8
-
     it('watch: with resetting vm', done => {
       const store = new Vuex.Store({
         state: {
